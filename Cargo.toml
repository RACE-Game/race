[workspace]
resolver = "2"
members = [
  "core",
  "proc-macro",
  "transactor",
  "cli",
  "encryptor",
  "transport",
  "facade",
  "env",
  "sdk",
  "client",
  "nft-storage",
  "test",
<<<<<<< HEAD
  "contracts/solana",
  "contracts/solana-types",
  "examples/counter/core",
  "examples/minimal/core",
=======
  # "examples/blackjack",
  "examples/draw-card",
  "examples/roshambo",
>>>>>>> 002fc0c9
  "examples/chat",
  "examples/minimal",
  "examples/raffle",
  "examples/holdem",
]

[profile.release]
lto = true
opt-level = 3

[profile.dev.package.num-bigint-dig]
opt-level = 3

[patch.crates-io]
gloo-timers = { git = "https://github.com/rustwasm/gloo" }

[workspace.dependencies]
uuid = { version = "1.1.2", features = ["v4", "fast-rng"] }
anyhow = "1.0.64"
tokio = "1.27.0"
tokio-stream = "0.1.11"
jsonrpsee = "0.16.1"
tower-http = "0.3.4"
tower = "0.4.13"
hyper = "0.14.20"
tracing = "0.1.36"
tracing-subscriber = "0.3.15"
borsh = "0.9.3"
serde_json = "1.0.85"
serde = "1.0.144"
thiserror = "1.0.35"
wasmer = "3.0.2"
clap = "4.0.26"
arrayref = "0.3.6"
hex = "0.4.3"
async-stream = "0.3.3"
async-trait = "0.1.58"
futures = "0.3.25"
base64 = "0.21.0"
solana-program = "1.15.2"
solana-program-test = "1.15.2"
solana-client = "1.15.2"
solana-sdk = "1.15.2"
spl-token = "3.5.0"
spl-associated-token-account = "1.1.2"
mpl-token-metadata = "1.9.1"
shellexpand = "3.0.0"
getrandom = "0.2"
rand = "0.8.5"
toml = "0.5.9"
web-sys = { version = "0.3.60", features = ["Worker", "MessageEvent"] }
gloo = "0.8.0"
wasm-bindgen = "0.2.83"
wasm-bindgen-futures = "0.4.33"
wasm-bindgen-test = "0.3.33"
js-sys = "0.3.60"
project-root = "0.2.2"
reqwest = "0.11.16"<|MERGE_RESOLUTION|>--- conflicted
+++ resolved
@@ -13,16 +13,11 @@
   "client",
   "nft-storage",
   "test",
-<<<<<<< HEAD
   "contracts/solana",
   "contracts/solana-types",
-  "examples/counter/core",
-  "examples/minimal/core",
-=======
   # "examples/blackjack",
   "examples/draw-card",
   "examples/roshambo",
->>>>>>> 002fc0c9
   "examples/chat",
   "examples/minimal",
   "examples/raffle",
