--- conflicted
+++ resolved
@@ -50,16 +50,8 @@
                     });
                 }
                 Err(err) => {
-<<<<<<< HEAD
                     warn!("Error loading game: {}", err.to_string());
                     warn!("Failed to load game: {}", e.key());
-=======
-                    warn!(
-                        "Failed to load game: {}, error: {}",
-                        e.key(),
-                        err.to_string()
-                    );
->>>>>>> 002fc0c9
                 }
             }
         }
