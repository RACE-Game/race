#![cfg(target_arch = "wasm32")]

use std::mem::swap;
use std::sync::Arc;

use borsh::{BorshDeserialize, BorshSerialize};
use race_core::context::GameContext;
use race_core::effect::Effect;
use race_core::encryptor::EncryptorT;
use race_core::engine::{general_handle_event, general_init_state, post_handle_event, InitAccount};
use race_core::error::{Error, Result};

use js_sys::WebAssembly::{Instance, Memory};
use js_sys::{Function, Object, Reflect, Uint8Array, WebAssembly};
use race_core::event::Event;
use race_core::types::GameBundle;
use wasm_bindgen::{JsCast, JsValue};
use wasm_bindgen_futures::JsFuture;

pub struct Handler {
    pub instance: Instance,
    pub encryptor: Arc<dyn EncryptorT>,
}

impl Handler {
<<<<<<< HEAD
    pub async fn from_bundle(game_bundle: GameBundle, encryptor: Arc<dyn EncryptorT>) -> Self {
        let mut buffer = game_bundle.data;
=======
    pub async fn from_bundle(
        game_bundle: GameBundle,
        encryptor: Arc<dyn EncryptorT>,
    ) -> Result<Self> {
        let mut buffer = Vec::with_capacity(1024);
        let base64 = base64::prelude::BASE64_STANDARD;
        base64
            .decode_vec(&game_bundle.data, &mut buffer)
            .map_err(|_| Error::WasmInitializationError("Failed to decode bundle data".into()))?;
>>>>>>> 002fc0c9
        let mem_descriptor = Object::new();
        Reflect::set(&mem_descriptor, &"shared".into(), &true.into()).map_err(|_| {
            Error::WasmInitializationError("Failed to create mem descriptor".into())
        })?;
        Reflect::set(&mem_descriptor, &"maximum".into(), &100.into()).map_err(|_| {
            Error::WasmInitializationError("Failed to create mem descriptor".into())
        })?;
        Reflect::set(&mem_descriptor, &"initial".into(), &100.into()).map_err(|_| {
            Error::WasmInitializationError("Failed to create mem descriptor".into())
        })?;
        let memory = WebAssembly::Memory::new(&mem_descriptor).map_err(|_| {
            Error::WasmInitializationError("Failed to get WASM memory object".into())
        })?;
        let import_obj = Object::new();
        Reflect::set(&import_obj, &"memory".into(), &memory).map_err(|_| {
            Error::WasmInitializationError("Failed to set WASM memory object".into())
        })?;
        let a = JsFuture::from(WebAssembly::instantiate_buffer(&buffer, &import_obj))
            .await
            .map_err(|_| Error::WasmInitializationError("Failed to instantiate buffer".into()))?;
        let instance: Instance = Reflect::get(&a, &"instance".into())
            .map_err(|_| Error::WasmInitializationError("Failed to get WASM instance".into()))?
            .dyn_into()
            .map_err(|_| Error::WasmInitializationError("Failed to get WASM instance".into()))?;
        Ok(Self {
            instance,
            encryptor,
        })
    }

    fn custom_init_state(
        &self,
        context: &mut GameContext,
        init_account: &InitAccount,
    ) -> Result<()> {
        let exports = self.instance.exports();
        let mem = Reflect::get(exports.as_ref(), &"memory".into())
            .map_err(|_| Error::WasmExecutionError("Failed to get memory object".into()))?
            .dyn_into::<Memory>()
            .map_err(|_| Error::WasmExecutionError("Failed to get memory object".into()))?;
        mem.grow(4);
        let buf = Uint8Array::new(&mem.buffer());

        // serialize effect
        let mut effect = Effect::from_context(context);
        let effect_vec = effect
            .try_to_vec()
            .map_err(|_| Error::WasmExecutionError("Failed to serialize effect".into()))?;
        let effect_size = effect_vec.len();
        let effect_arr = Uint8Array::new_with_length(effect_size as _);
        effect_arr.copy_from(&effect_vec);

        // serialize init_account
        let init_account_vec = init_account
            .try_to_vec()
            .map_err(|_| Error::WasmExecutionError("Failed to serialize init_account".into()))?;
        let init_account_size = init_account_vec.len();
        let init_account_arr = Uint8Array::new_with_length(init_account_size as _);
        init_account_arr.copy_from(&init_account_vec);

        // copy effect and init_account into wasm memory
        let mut offset = 1u32;
        buf.set(&effect_arr, offset);
        offset += effect_size as u32;
        buf.set(&init_account_arr, offset);

        // call event handler
        let init_state = Reflect::get(exports.as_ref(), &"init_state".into())
            .map_err(|_| Error::WasmExecutionError("Failed to resolve init_state function".into()))?
            .dyn_into::<Function>()
            .map_err(|_| {
                Error::WasmExecutionError("Failed to resolve init_state function".into())
            })?;

        let new_effect_size = init_state
            .call2(
                &JsValue::undefined(),
                &effect_size.into(),
                &init_account_size.into(),
            )
            .map_err(|_| Error::WasmExecutionError("WASM invocation error".into()))?
            .as_f64()
            .ok_or(Error::WasmExecutionError(
                "WASM result parsing error".into(),
            ))?;

        let new_effect_vec = Uint8Array::new(&mem.buffer()).to_vec();
        let new_effect_slice = &new_effect_vec[1..(1 + new_effect_size as usize)];
        effect = Effect::try_from_slice(&new_effect_slice)
            .map_err(|_| Error::WasmExecutionError("Failed to deserialize effect".into()))?;

        if let Some(e) = effect.__take_error() {
            Err(e)
        } else {
            context.apply_effect(effect)
        }
    }

    fn custom_handle_event(&self, context: &mut GameContext, event: &Event) -> Result<()> {
        let exports = self.instance.exports();
        let mem = Reflect::get(exports.as_ref(), &"memory".into())
            .map_err(|_| Error::WasmExecutionError("Failed to get memory object".into()))?
            .dyn_into::<Memory>()
            .map_err(|_| Error::WasmExecutionError("Failed to get memory object".into()))?;
        let buf = Uint8Array::new(&mem.buffer());

        // serialize effect
        let mut effect = Effect::from_context(context);
        let effect_vec = effect
            .try_to_vec()
            .map_err(|_| Error::WasmExecutionError("Failed to serialize effect".into()))?;
        let effect_size = effect_vec.len();
        let effect_arr = Uint8Array::new_with_length(effect_size as _);
        effect_arr.copy_from(&effect_vec);

        // serialize event
        let event_vec = event
            .try_to_vec()
            .map_err(|_| Error::WasmExecutionError("Failed to serialize event".into()))?;
        let event_size = event_vec.len();
        let event_arr = Uint8Array::new_with_length(event_size as _);
        event_arr.copy_from(&event_vec);

        // copy context and event into wasm memory
        let mut offset = 1u32;
        buf.set(&effect_arr, offset);
        offset += effect_size as u32;
        buf.set(&event_arr, offset);

        // call event handler
        let handle_event = Reflect::get(exports.as_ref(), &"handle_event".into())
            .map_err(|_| {
                Error::WasmExecutionError("Failed to resolve handle_event function".into())
            })?
            .dyn_into::<Function>()
            .map_err(|_| {
                Error::WasmExecutionError("Failed to resolve handle_event function".into())
            })?;

        let new_effect_size = handle_event
            .call2(
                &JsValue::undefined(),
                &effect_size.into(),
                &event_size.into(),
            )
            .map_err(|_| Error::WasmExecutionError("WASM invocation error".into()))?
            .as_f64()
            .ok_or(Error::WasmExecutionError(
                "WASM result parsing error".into(),
            ))?;

        let new_effect_vec = Uint8Array::new(&mem.buffer()).to_vec();
        let new_effect_slice = &new_effect_vec[1..(1 + new_effect_size as usize)];
        effect = Effect::try_from_slice(&new_effect_slice)
            .map_err(|_| Error::WasmExecutionError("Failed to deserialize effect".into()))?;

        if let Some(e) = effect.__take_error() {
            Err(e)
        } else {
            context.apply_effect(effect)
        }
    }

    pub fn handle_event(&self, context: &mut GameContext, event: &Event) -> Result<()> {
        let mut new_context = context.clone();
        general_handle_event(&mut new_context, event, self.encryptor.as_ref())?;
        self.custom_handle_event(&mut new_context, event)?;
        post_handle_event(context, &mut new_context)?;
        // TODO, the settlement is ignored
        // We should start a independent task to verify the settlements on-chain
        // Here we should send a verification job to the task
        new_context.apply_and_take_settles()?;
        // info!(format!("context: {:?}", new_context));
        swap(context, &mut new_context);
        Ok(())
    }

    pub fn init_state(&self, context: &mut GameContext, init_account: &InitAccount) -> Result<()> {
        let mut new_context = context.clone();
        general_init_state(&mut new_context, init_account)?;
        self.custom_init_state(&mut new_context, init_account)?;
        swap(context, &mut new_context);
        Ok(())
    }
}<|MERGE_RESOLUTION|>--- conflicted
+++ resolved
@@ -23,20 +23,8 @@
 }
 
 impl Handler {
-<<<<<<< HEAD
     pub async fn from_bundle(game_bundle: GameBundle, encryptor: Arc<dyn EncryptorT>) -> Self {
         let mut buffer = game_bundle.data;
-=======
-    pub async fn from_bundle(
-        game_bundle: GameBundle,
-        encryptor: Arc<dyn EncryptorT>,
-    ) -> Result<Self> {
-        let mut buffer = Vec::with_capacity(1024);
-        let base64 = base64::prelude::BASE64_STANDARD;
-        base64
-            .decode_vec(&game_bundle.data, &mut buffer)
-            .map_err(|_| Error::WasmInitializationError("Failed to decode bundle data".into()))?;
->>>>>>> 002fc0c9
         let mem_descriptor = Object::new();
         Reflect::set(&mem_descriptor, &"shared".into(), &true.into()).map_err(|_| {
             Error::WasmInitializationError("Failed to create mem descriptor".into())
