use std::{
    collections::{BTreeSet, HashMap},
    sync::Arc,
};

use race_core::{
    connection::ConnectionT,
    context::GameContext,
    encryptor::EncryptorT,
    error::{Error, Result},
    event::{CustomEvent, Event},
    random::{RandomState, RandomStatus},
    secret::SecretState,
    types::{
        AttachGameParams, Ciphertext, ClientMode, DecisionId, RandomId, SecretIdent, SecretKey,
        SecretShare, SubmitEventParams,
    },
};

<<<<<<< HEAD
#[cfg(target_arch = "wasm32")]
use race_transport::wasm_trait::TransportLocalT as TransportT;
#[cfg(not(target_arch = "wasm32"))]
use race_core::transport::TransportT;

=======
/// Operation Ident
///
/// Each event can be recorded as one or more idents, we save these
/// idents to avoid duplicated submission.
#[derive(PartialEq, Eq, PartialOrd, Ord)]
pub enum OpIdent {
    RandomSecret {
        random_id: RandomId,
        to_addr: Option<String>,
        index: usize,
    },
    AnswerSecret {
        decision_id: DecisionId,
    },
    Lock {
        random_id: RandomId,
    },
    Mask {
        random_id: RandomId,
    },
}

/// The client core for player, transactor and validator nodes.
///
/// It reads the updated context, generates events and sends them via
/// connection.
///
/// # Client Mode
///
/// Three modes are supported:
///
/// | Mode      | Randomize | Decisions | Decryption |
/// |-----------|-----------|-----------|------------|
/// | Client    | x         | o         | o          |
/// | Server    | o         | x         | o          |
/// | Validator | o         | x         | o          |
///
>>>>>>> 002fc0c9
pub struct Client {
    pub encryptor: Arc<dyn EncryptorT>,
    pub transport: Arc<dyn TransportT>,
    pub connection: Arc<dyn ConnectionT>,
    pub game_addr: String,
    // The address of current node, the player address or server address.
    pub addr: String,
    // The client mode, could be player, validator or transactor.
    // Only the player can send custom event.
    // Only the transactor can send system event.
    pub mode: ClientMode,
    pub op_hist: BTreeSet<OpIdent>,
    pub secret_state: SecretState,
}

impl Client {
    pub fn new(
        addr: String,
        game_addr: String,
        mode: ClientMode,
        transport: Arc<dyn TransportT>,
        encryptor: Arc<dyn EncryptorT>,
        connection: Arc<dyn ConnectionT>,
    ) -> Self {
        Self {
            addr,
            game_addr,
            mode,
            op_hist: BTreeSet::new(),
            secret_state: SecretState::new(encryptor.clone()),
            transport,
            encryptor,
            connection,
        }
    }

    pub async fn attach_game(&self) -> Result<()> {
        let key = self.encryptor.export_public_key(None)?;
        self.connection
            .attach_game(&self.game_addr, AttachGameParams { key })
            .await
    }

    pub async fn submit_event(&self, event: Event) -> Result<()> {
        self.connection
            .submit_event(&self.game_addr, SubmitEventParams { event })
            .await
    }

    pub async fn submit_custom_event<S: CustomEvent>(&self, custom_event: S) -> Result<()> {
        let event = Event::custom(&self.game_addr, &custom_event);
        self.connection
            .submit_event(&self.addr, SubmitEventParams { event })
            .await
    }

    pub fn load_random_states(&mut self, game_context: &GameContext) -> Result<()> {
        for random_state in game_context.list_random_states().iter() {
            if !self.secret_state.is_random_loaded(random_state.id) {
                self.secret_state
                    .gen_random_secrets(random_state.id, random_state.size);
            }
        }
        Ok(())
    }

    pub fn answer_event(&mut self, decision_id: DecisionId, value: String) -> Result<Event> {
        let (ciphertext, digest) = self.secret_state.encrypt_answer(decision_id, value)?;
        Ok(Event::AnswerDecision {
            sender: self.addr.clone(),
            decision_id,
            ciphertext,
            digest,
        })
    }

    pub async fn answer(&mut self, decision_id: DecisionId, value: String) -> Result<()> {
        let event = self.answer_event(decision_id, value)?;
        self.connection
            .submit_event(&self.game_addr, SubmitEventParams { event })
            .await?;
        Ok(())
    }

    pub fn handle_decision(&mut self, game_context: &GameContext) -> Result<Vec<Event>> {
        let mut shares = Vec::new();

        for state in game_context.list_decision_states() {
            if state.get_owner().eq(&self.addr) {
                let secret = self
                    .secret_state
                    .get_decision_secret(state.id)
                    .ok_or(Error::MissingDecisionSecret(state.id))?;
                shares.push(SecretShare::new_for_answer(
                    state.id,
                    self.addr.clone(),
                    secret,
                ));
            }
        }

        Ok(vec![Event::ShareSecrets {
            sender: self.addr.clone(),
            shares,
        }])
    }

    pub fn handle_random_waiting(&mut self, random_state: &RandomState) -> Result<Option<Event>> {
        let required_idents: Vec<SecretIdent> = random_state
            .list_required_secrets_by_from_addr(&self.addr)
            .into_iter()
            .filter_map(|idt| {
                let op_ident = OpIdent::RandomSecret {
                    random_id: idt.random_id,
                    to_addr: idt.to_addr.clone(),
                    index: idt.index,
                };
                if self.op_hist.contains(&op_ident) {
                    None
                } else {
                    Some(idt)
                }
            })
            .collect();

        let mut op_hist = Vec::new();

        let shares = required_idents
            .into_iter()
            .map(|idt| {
                let secret = self
                    .secret_state
                    .get_random_lock(idt.random_id, idt.index)?;
                op_hist.push(OpIdent::RandomSecret {
                    random_id: random_state.id,
                    index: idt.index,
                    to_addr: idt.to_addr.clone(),
                });
                Ok(SecretShare::new_for_random(
                    idt.random_id,
                    idt.index,
                    self.addr.clone(),
                    idt.to_addr,
                    secret,
                ))
            })
            .collect::<Result<Vec<SecretShare>>>()?;

        if shares.is_empty() {
            Ok(None)
        } else {
            let event = Event::ShareSecrets {
                sender: self.addr.clone(),
                shares,
            };
            self.op_hist.extend(op_hist);
            Ok(Some(event))
        }
    }

    pub fn handle_random_masking(&mut self, random_state: &RandomState) -> Result<Option<Event>> {
        let op_ident = OpIdent::Mask {
            random_id: random_state.id,
        };

        if self.op_hist.contains(&op_ident) {
            return Ok(None);
        }

        let origin = random_state
            .ciphertexts
            .iter()
            .map(|c| c.ciphertext().to_owned())
            .collect();

        let mut masked = self
            .secret_state
            .mask(random_state.id, origin)
            .map_err(|e| Error::RandomizationError(e.to_string()))?;

        self.encryptor.shuffle(&mut masked);

        let event = Event::Mask {
            sender: self.addr.clone(),
            random_id: random_state.id,
            ciphertexts: masked,
        };

        self.op_hist.insert(op_ident);

        Ok(Some(event))
    }

    pub fn handle_random_locking(&mut self, random_state: &RandomState) -> Result<Option<Event>> {
        let op_ident = OpIdent::Lock {
            random_id: random_state.id,
        };

        if self.op_hist.contains(&op_ident) {
            return Ok(None);
        }

        let origin = random_state
            .ciphertexts
            .iter()
            .map(|c| c.ciphertext().to_owned())
            .collect();

        let unmasked = self
            .secret_state
            .unmask(random_state.id, origin)
            .map_err(|e| Error::RandomizationError(e.to_string()))?;

        let locked = self
            .secret_state
            .lock(random_state.id, unmasked)
            .map_err(|e| Error::RandomizationError(e.to_string()))?;

        let event = Event::Lock {
            sender: self.addr.clone(),
            random_id: random_state.id,
            ciphertexts_and_digests: locked,
        };

        self.op_hist.insert(op_ident);

        Ok(Some(event))
    }

    pub fn handle_randomization(&mut self, game_context: &GameContext) -> Result<Vec<Event>> {
        let mut events = vec![];
        for random_state in game_context.list_random_states().iter() {
            match random_state.status {
                RandomStatus::Ready => (),
                RandomStatus::WaitingSecrets => {
                    if let Some(event) = self.handle_random_waiting(random_state)? {
                        events.push(event);
                    }
                }
                RandomStatus::Locking(ref addr) => {
                    if self.addr.eq(addr) {
                        if let Some(event) = self.handle_random_locking(random_state)? {
                            events.push(event);
                        }
                    }
                }
                RandomStatus::Masking(ref addr) => {
                    if self.addr.eq(addr) {
                        if let Some(event) = self.handle_random_masking(random_state)? {
                            events.push(event);
                        }
                    }
                }
            }
        }

        Ok(events)
    }

    pub fn handle_updated_context(&mut self, ctx: &GameContext) -> Result<Vec<Event>> {
        // info!("Client handle updated context in mode: {:?}", self.mode);
        let events = match self.mode {
            ClientMode::Player => {
                self.load_random_states(ctx)?;
                self.handle_decision(ctx)?
            }
            ClientMode::Transactor | ClientMode::Validator => {
                self.load_random_states(ctx)?;
                self.handle_randomization(ctx)?
            }
        };
        Ok(events)
    }

    pub fn flush_secret_states(&mut self) {
        self.secret_state.clear();
        self.op_hist.clear();
    }

    /// Decrypt the ciphertexts with shared secrets.
    /// Return a mapping from mapping from indexes to decrypted value.
    pub fn decrypt(
        &self,
        ctx: &GameContext,
        random_id: RandomId,
    ) -> Result<HashMap<usize, String>> {
        let random_state = ctx.get_random_state(random_id)?;
        let options = &random_state.options;

        let mut revealed = decrypt_with_secrets(
            &*self.encryptor,
            random_state.list_revealed_ciphertexts(),
            random_state.list_revealed_secrets()?,
            options,
        )?;

        if self.mode == ClientMode::Player {
            let assigned = decrypt_with_secrets(
                &*self.encryptor,
                random_state.list_assigned_ciphertexts(&self.addr),
                random_state.list_shared_secrets(&self.addr)?,
                options,
            )?;
            revealed.extend(assigned);
        }

        Ok(revealed)
    }
}

fn decrypt_with_secrets(
    encryptor: &dyn EncryptorT,
    ciphertext_map: HashMap<usize, Ciphertext>,
    mut secret_map: HashMap<usize, Vec<SecretKey>>,
    options: &[String],
) -> Result<HashMap<usize, String>> {
    let mut ret = HashMap::new();
    for (i, mut buf) in ciphertext_map.into_iter() {
        if let Some(secrets) = secret_map.remove(&i) {
            encryptor.apply_multi(secrets, &mut buf);
            let value = String::from_utf8(buf).or(Err(Error::DecryptionFailed))?;
            if !options.contains(&value) {
                return Err(Error::InvalidDecryptedValue(value))?;
            }
            ret.insert(i, value);
        } else {
            return Err(Error::MissingSecret);
        }
    }
    Ok(ret)
}

#[cfg(test)]
mod tests {
    use super::*;
    use std::sync::Arc;

    use race_core::context::GameContext;
    use race_core::error::Result;
    use race_core::event::{CustomEvent, Event};
    use race_core::types::{ClientMode, GameAccount};
    use race_encryptor::Encryptor;

    use race_test::*;
    use serde::{Deserialize, Serialize};

    fn setup() -> (Client, Arc<Encryptor>, Arc<DummyConnection>, GameAccount) {
        let transport = Arc::new(DummyTransport::default());
        let connection = Arc::new(DummyConnection::default());
        let encryptor = Arc::new(Encryptor::default());
        let client = Client::new(
            server_account_addr(0),
            game_account_addr(),
            ClientMode::Transactor,
            transport.clone(),
            encryptor.clone(),
            connection.clone(),
        );
        let game_account = TestGameAccountBuilder::default()
            .add_players(2)
            .add_servers(2)
            .build();
        (client, encryptor, connection, game_account)
    }

    #[tokio::test]
    async fn test_attach_game() -> Result<()> {
        let (client, _encryptor, connection, _game_account) = setup();
        client.attach_game().await.unwrap();
        assert_eq!(connection.is_attached().await, true);
        Ok(())
    }

    #[derive(Serialize, Deserialize)]
    pub enum MyEvent {
        Foo,
    }
    impl CustomEvent for MyEvent {}

    #[tokio::test]
    async fn test_submit_custom_event() -> Result<()> {
        let (client, _encryptor, connection, _game_account) = setup();
        let event = MyEvent::Foo;
        client.submit_custom_event(event).await.unwrap();
        assert_eq!(
            connection.take().await.unwrap(),
            Event::Custom {
                sender: game_account_addr(),
                raw: "\"Foo\"".into()
            }
        );
        Ok(())
    }

    // #[tokio::test]
    // async fn test_update_secret_state() -> Result<()> {
    //     let (mut client, _encryptor, _connection, game_account) = setup();
    //     let mut ctx = GameContext::try_new(&game_account).unwrap();
    //     ctx.handle_pending_players()?;
    //     ctx.handle_pending_servers()?;
    //     ctx.init_random_state(RandomSpec::deck_of_cards())?;
    //     ctx.init_random_state(RandomSpec::deck_of_cards())?;
    //     client.handle_updated_context(&ctx)?;
    //     assert_eq!(client.secret_state.list_random_secrets().len(), 2);
    //     ctx.init_random_state(&rnd)?;
    //     client.handle_updated_context(&ctx)?;
    //     assert_eq!(client.secret_state.list_random_secrets().len(), 3);
    //     Ok(())
    // }
}<|MERGE_RESOLUTION|>--- conflicted
+++ resolved
@@ -17,13 +17,11 @@
     },
 };
 
-<<<<<<< HEAD
 #[cfg(target_arch = "wasm32")]
 use race_transport::wasm_trait::TransportLocalT as TransportT;
 #[cfg(not(target_arch = "wasm32"))]
 use race_core::transport::TransportT;
 
-=======
 /// Operation Ident
 ///
 /// Each event can be recorded as one or more idents, we save these
@@ -61,7 +59,6 @@
 /// | Server    | o         | x         | o          |
 /// | Validator | o         | x         | o          |
 ///
->>>>>>> 002fc0c9
 pub struct Client {
     pub encryptor: Arc<dyn EncryptorT>,
     pub transport: Arc<dyn TransportT>,
