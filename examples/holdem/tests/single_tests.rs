--- conflicted
+++ resolved
@@ -1,13 +1,8 @@
 #![allow(unused_variables)] // Remove these two later
 #![allow(warnings)]
 use holdem::*;
-<<<<<<< HEAD
-use race_core::{context::GameContext, prelude::Effect};
 use std::collections::BTreeMap;
-=======
-use race_core::context::GameContext;
-use std::collections::{BTreeMap, HashMap};
->>>>>>> 870d2972
+use race_core::prelude::*;
 
 // The unit tests in this file test Holdem specific single functions,
 // such as fns modifying pots, players, chips and so on.
@@ -31,54 +26,17 @@
         stage: HoldemStage::Play,
         street: Street::Flop,
         street_bet: 20,
-<<<<<<< HEAD
-        seats_map: BTreeMap::new(),
-        bets: vec![
-            Bet::new("Alice", 100),
-            Bet::new("Bob", 45),
-            Bet::new("Carol", 100),
-            Bet::new("Gentoo", 50),
-        ],
-        prize_map: BTreeMap::new(),
-        players: vec![
-            Player {
-                addr: String::from("Alice"),
-                chips: 1500,
-                position: 0,
-                status: PlayerStatus::Fold,
-            },
-            // suppose Bob goes all in
-            Player {
-                addr: String::from("Bob"),
-                chips: 45,
-                position: 1,
-                status: PlayerStatus::Allin,
-            },
-            Player {
-                addr: String::from("Carol"),
-                chips: 1200,
-                position: 2,
-                status: PlayerStatus::Fold,
-            },
-            Player {
-                addr: String::from("Gentoo"),
-                chips: 50,
-                position: 3,
-                status: PlayerStatus::Wait,
-            },
-        ],
-=======
         board: Vec::with_capacity(5),
-        seats_map: HashMap::<String, usize>::new(),
-        player_map: BTreeMap::<String, Player>::new(),
-        bet_map: HashMap::new(),
+        seats_map: BTreeMap::<String, usize>::new(),
+        player_map: BTreeMap::<String, Player>::new(),
+        bet_map: BTreeMap::new(),
         // bets: vec![
         //     Bet::new("Alice", 100),
         //     Bet::new("Bob", 45),
         //     Bet::new("Carol", 100),
         //     Bet::new("Gentoo", 50),
         // ],
-        prize_map: HashMap::new(),
+        prize_map: BTreeMap::new(),
         players: vec![],
         // players: vec![
         //     Player {
@@ -107,7 +65,6 @@
         //         status: PlayerStatus::Wait,
         //     },
         // ],
->>>>>>> 870d2972
         acting_player: None,
         pots: vec![],
     };
@@ -199,7 +156,7 @@
 #[test]
 #[ignore]
 pub fn test_blind_bets() {
-    let mut effect = Effect::default();
+    let mut ctx = Effect::default();
     let mut holdem = Holdem {
         deck_random_id: 0,
         dealer_idx: 0,
@@ -213,43 +170,11 @@
         stage: HoldemStage::Play,
         street: Street::Preflop,
         board: Vec::with_capacity(5),
-        seats_map: HashMap::<String, usize>::new(),
+        seats_map: BTreeMap::<String, usize>::new(),
         player_map: BTreeMap::<String, Player>::new(),
         street_bet: 0,
-<<<<<<< HEAD
-        seats_map: BTreeMap::new(),
-        bets: vec![],
-        prize_map: BTreeMap::new(),
-        players: vec![
-            Player {
-                addr: String::from("Alice"),
-                chips: 400,
-                position: 0,
-                status: PlayerStatus::Wait,
-            },
-            // suppose Bob goes all in
-            Player {
-                addr: String::from("Bob"),
-                chips: 400,
-                position: 1,
-                status: PlayerStatus::Wait,
-            },
-            Player {
-                addr: String::from("Carol"),
-                chips: 400,
-                position: 2,
-                status: PlayerStatus::Wait,
-            },
-            Player {
-                addr: String::from("Gentoo"),
-                chips: 400,
-                position: 3,
-                status: PlayerStatus::Wait,
-            },
-        ],
-=======
-        bet_map: HashMap::new(),
-        prize_map: HashMap::new(),
+        bet_map: BTreeMap::new(),
+        prize_map: BTreeMap::new(),
         // players: vec![
         //     Player {
         //         addr: String::from("Alice"),
@@ -278,7 +203,6 @@
         //     },
         // ]
         players: vec![],
->>>>>>> 870d2972
         acting_player: None,
         pots: vec![],
     };
@@ -291,13 +215,13 @@
     // assert_eq!(init_bet_map, holdem.bets);
 
     // After blind bets
-    assert_eq!((), holdem.blind_bets(&mut effect).unwrap());
+    assert_eq!((), holdem.blind_bets(&mut ctx).unwrap());
     assert_eq!(20, holdem.street_bet);
     // assert_eq!(bet_map
     //     vec![Bet::new("Alice", 10), Bet::new("Bob", 20)],
     //     holdem.bets
     // );
-    assert_eq!(String::from("Carol"), holdem.acting_player.unwrap());
+    assert_eq!((String::from("Carol"), 0), holdem.acting_player.unwrap());
 }
 
 #[test]
@@ -318,55 +242,16 @@
         player_map: BTreeMap::<String, Player>::new(),
         street: Street::Preflop,
         street_bet: 0,
-<<<<<<< HEAD
+        bet_map: BTreeMap::new(),
         seats_map: BTreeMap::new(),
-        bets: vec![
-            Bet::new("Alice", 40),
-            Bet::new("Bob", 40),
-            Bet::new("Carol", 40),
-            Bet::new("Gentoo", 40),
-        ],
-        prize_map: BTreeMap::new(),
-        players: vec![
-            Player {
-                addr: String::from("Alice"),
-                chips: 400,
-                position: 0,
-                status: PlayerStatus::Acted,
-            },
-            // suppose Bob goes all in
-            Player {
-                addr: String::from("Bob"),
-                chips: 400,
-                position: 1,
-                status: PlayerStatus::Acted,
-            },
-            Player {
-                addr: String::from("Carol"),
-                chips: 400,
-                position: 2,
-                status: PlayerStatus::Acted,
-            },
-            Player {
-                addr: String::from("Gentoo"),
-                chips: 400,
-                position: 3,
-                status: PlayerStatus::Acted,
-            },
-        ],
-=======
-        bet_map: HashMap::new(),
-        seats_map: HashMap::new(),
         // bets: vec![
         //     Bet::new("Alice", 40),
         //     Bet::new("Bob", 40),
         //     Bet::new("Carol", 40),
         //     Bet::new("Gentoo", 40),
         // ],
-
-        prize_map: HashMap::new(),
-        players: vec![],
->>>>>>> 870d2972
+        prize_map: BTreeMap::new(),
+        players: vec![],
         acting_player: None,
         pots: vec![],
     };
@@ -407,52 +292,9 @@
         stage: HoldemStage::Play,
         street: Street::Preflop,
         street_bet: 20,
-<<<<<<< HEAD
         seats_map: BTreeMap::new(),
-        bets: vec![
-            // Bet::new("Alice", 40),
-            Bet::new("Bob", 40),
-            Bet::new("Carol", 40),
-            Bet::new("Gentoo", 40),
-        ],
-        prize_map: BTreeMap::new(),
-        players: vec![
-            Player {
-                addr: String::from("Alice"),
-                chips: 400,
-                position: 0,
-                status: PlayerStatus::Fold,
-            },
-            // suppose Bob goes all in
-            Player {
-                addr: String::from("Bob"),
-                chips: 400,
-                position: 1,
-                status: PlayerStatus::Acted,
-            },
-            Player {
-                addr: String::from("Carol"),
-                chips: 400,
-                position: 2,
-                status: PlayerStatus::Acted,
-            },
-            Player {
-                addr: String::from("Gentoo"),
-                chips: 400,
-                position: 3,
-                status: PlayerStatus::Acted,
-            },
-        ],
-        acting_player: Some(Player {
-            addr: String::from("Gentoo"),
-            chips: 400,
-            position: 3,
-            status: PlayerStatus::Acted,
-        }),
-=======
-        seats_map: HashMap::new(),
         board: Vec::<String>::with_capacity(5),
-        bet_map: HashMap::<String, Bet>::new(),
+        bet_map: BTreeMap::<String, Bet>::new(),
         player_map: BTreeMap::<String, Player>::new(),
         // bets: vec![
         //     // Bet::new("Alice", 40),
@@ -460,10 +302,9 @@
         //     Bet::new("Carol", 40),
         //     Bet::new("Gentoo", 40),
         // ],
-        prize_map: HashMap::new(),
-        players: vec![],
-        acting_player: Some("Gentoo".to_string()),
->>>>>>> 870d2972
+        prize_map: BTreeMap::new(),
+        players: vec![],
+        acting_player: Some(("Gentoo".to_string(), 3)),
         pots: vec![],
     };
 
@@ -478,7 +319,7 @@
 #[test]
 #[ignore]
 pub fn test_next_state() {
-    let mut effect = Effect::default();
+    let mut ctx = Effect::default();
     // Modify the fields to fall into different states
     // Below is an example for tesing blind bets, similiar to test_blind_bets() above
     let mut holdem = Holdem {
@@ -494,57 +335,20 @@
         stage: HoldemStage::Play,
         street: Street::Preflop,
         street_bet: 0,
-<<<<<<< HEAD
         seats_map: BTreeMap::new(),
-        bets: vec![
-=======
-        seats_map: HashMap::new(),
         player_map: BTreeMap::<String, Player>::new(),
         board: Vec::<String>::with_capacity(5),
-        bet_map: HashMap::<String, Bet>::new(),
+        bet_map: BTreeMap::<String, Bet>::new(),
         // bets: vec![
->>>>>>> 870d2972
-            // Bet::new("Alice", 40),
-            // Bet::new("Bob", 40),
-            // Bet::new("Carol", 40),
-            // Bet::new("Gentoo", 40),
-<<<<<<< HEAD
-        ],
-        prize_map: BTreeMap::new(),
-        players: vec![
-            Player {
-                addr: String::from("Alice"),
-                chips: 400,
-                position: 0,
-                status: PlayerStatus::Wait,
-            },
-            // suppose Bob goes all in
-            Player {
-                addr: String::from("Bob"),
-                chips: 400,
-                position: 1,
-                status: PlayerStatus::Wait,
-            },
-            Player {
-                addr: String::from("Carol"),
-                chips: 400,
-                position: 2,
-                status: PlayerStatus::Wait,
-            },
-            Player {
-                addr: String::from("Gentoo"),
-                chips: 400,
-                position: 3,
-                status: PlayerStatus::Wait,
-            },
-        ],
-=======
-        // ],
-        prize_map: HashMap::new(),
-        players: vec![],
->>>>>>> 870d2972
+        // Bet::new("Alice", 40),
+        // Bet::new("Bob", 40),
+        // Bet::new("Carol", 40),
+        // Bet::new("Gentoo", 40),
+        // ],
+        prize_map: BTreeMap::new(),
+        players: vec![],
         acting_player: None,
         pots: vec![],
     };
-    assert_eq!((), holdem.next_state(&mut effect).unwrap());
+    assert_eq!((), holdem.next_state(&mut ctx).unwrap());
 }