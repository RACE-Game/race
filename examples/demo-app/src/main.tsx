<<<<<<< HEAD
import { Buffer } from 'buffer'
window.Buffer = Buffer

import React from 'react'
=======
>>>>>>> 002fc0c9
import ReactDOM from 'react-dom/client'
import App from './App'
import './index.css'
import { createBrowserRouter, RouterProvider } from 'react-router-dom';
import Raffle from './Raffle';
import Chat from './Chat';
import DrawCard from './DrawCard';

const router = createBrowserRouter([
  {
    path: "/",
    element: <App />,
    children: [
      {
        path: "chat/:addr",
        element: <Chat />
      },
      {
        path: "raffle/:addr",
        element: <Raffle />,
      },
      {
        path: 'draw-card/:addr',
        element: <DrawCard />,
      }
    ]
  }
]);

ReactDOM.createRoot(document.getElementById('root') as HTMLElement).render(
  <RouterProvider router={router} />
)<|MERGE_RESOLUTION|>--- conflicted
+++ resolved
@@ -1,10 +1,3 @@
-<<<<<<< HEAD
-import { Buffer } from 'buffer'
-window.Buffer = Buffer
-
-import React from 'react'
-=======
->>>>>>> 002fc0c9
 import ReactDOM from 'react-dom/client'
 import App from './App'
 import './index.css'
