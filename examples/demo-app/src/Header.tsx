import { useState, useEffect, useContext } from "react";
import HelperContext from "./helper-context";

function Header(props: {gameAddr: string}) {
  let [account, setAccount] = useState<any | undefined>(undefined);
  let helper = useContext(HelperContext);

  // timer
  useEffect(() => {
    let t = setInterval(async () => {
      if (helper !== undefined) {
<<<<<<< HEAD
        // let account = await helper.get_game_account("EXAMPLE_RAFFLE_ADDRESS");
        // setAccount(account);
=======
        let account = await helper.get_game_account(props.gameAddr);
        setAccount(account);
>>>>>>> 002fc0c9
      }
    }, 1000);
    return () => clearInterval(t);
  });

  if (account === null) {
    return (
      <div> Not connected! </div>
    );
  } else if (account === undefined) {
    return (
      <div className="w-full h-32 p-2 flex flex-wrap"> Loading </div>
    );
  }else {
    return (
      <div className="w-full h-32 p-2 flex flex-wrap">
        <div className="m-2"> <span className="font-bold">Address:</span> {account.game_addr}</div>
        <div className="m-2"> <span className="font-bold">Status:</span> {account.players.length}</div>
        <div className="m-2"> <span className="font-bold">Servers:</span> {account.servers.length}</div>
        <div className="m-2"> <span className="font-bold">Settles:</span> {account.settle_version}</div>
        <div className="m-2"> <span className="font-bold">Accesses:</span> {account.access_version}</div>
      </div>
    );
  }
}

export default Header;<|MERGE_RESOLUTION|>--- conflicted
+++ resolved
@@ -9,13 +9,8 @@
   useEffect(() => {
     let t = setInterval(async () => {
       if (helper !== undefined) {
-<<<<<<< HEAD
-        // let account = await helper.get_game_account("EXAMPLE_RAFFLE_ADDRESS");
-        // setAccount(account);
-=======
         let account = await helper.get_game_account(props.gameAddr);
         setAccount(account);
->>>>>>> 002fc0c9
       }
     }, 1000);
     return () => clearInterval(t);
