import { AppClient, Event } from 'race-sdk';
import { useParams } from 'react-router-dom';
<<<<<<< HEAD
import { useContext, useEffect, useState } from 'react';
import { CHAIN_TO_RPC } from './constants';
import LogsContext from './logs-context';
import ProfileContext from './profile-context';
import { useGameContext } from './App';
import { useWallet } from '@solana/wallet-adapter-react';
=======
import { useContext, useEffect, useRef, useState } from 'react';
import { CHAIN, RPC } from './constants';
import LogsContext from './logs-context';
import ProfileContext from './profile-context';
import Header from './Header';
>>>>>>> 002fc0c9

interface Message {
    sender: string,
    text: string,
}

interface State {
<<<<<<< HEAD
    messages: Message[],
    num_of_clients: number,
    num_of_servers: number,
=======
  messages: Message[],
>>>>>>> 002fc0c9
}

function Chat() {

<<<<<<< HEAD
    let [state, setState] = useState<State | undefined>(undefined);
    let [client, setClient] = useState<AppClient | undefined>(undefined);
    const { addLog } = useContext(LogsContext);
    let { addr } = useParams();
    let { chain } = useGameContext();
    let profile = useContext(ProfileContext);
    let wallet = useWallet();
    const [text, setText] = useState<string>('');

    // Game event handler
    const onEvent = (_context: any, state: State, event: Event | null) => {
        if (event !== null) {
            addLog(event);
        }
        setState(state);
=======
  let [state, setState] = useState<State | undefined>(undefined);
  let client = useRef<AppClient | undefined>(undefined);
  const { addLog, clearLog } = useContext(LogsContext);
  let { addr } = useParams();
  let profile = useContext(ProfileContext);
  const [text, setText] = useState<string>('');

  // Game event handler
  const onEvent = (context: any, state: State, event: Event | undefined) => {
    if (event !== undefined) {
      addLog(event);
>>>>>>> 002fc0c9
    }

<<<<<<< HEAD
    // Button callback to join the raffle
    const onJoin = async () => {
        if (client !== undefined) {
            await client.join(wallet, 0, 1n);
        }
    }

    // Initialize app client
    useEffect(() => {
        const initClient = async () => {
            if (profile !== undefined && addr !== undefined) {
                console.log("Create AppClient");
                let rpc = CHAIN_TO_RPC[chain];
                let client = await AppClient.try_init(chain, rpc, profile.addr, addr, onEvent);
                setClient(client);
                await client.attach_game();
            }
        };
        initClient();
    }, [profile, addr]);


    const sendMessage = async () => {
        if (text.length > 0) {
            client && await client.submit_event({ PublicMessage: { text } });
            setText('');
        }
=======
  // Initialize app client
  useEffect(() => {
    const initClient = async () => {
      if (profile !== undefined && addr !== undefined) {
        console.log("Create AppClient");
        let c = await AppClient.try_init(CHAIN, RPC, profile.addr, addr, onEvent);
        client.current = c;
        await c.attach_game();
      }
    };
    initClient();
    return () => {
      clearLog();
      if (client.current) {
        client.current.close();
      }
    }
  }, [profile, addr]);

  const sendMessage = async () => {
    if (text.length > 0) {
      client.current && await client.current.submit_event({ Message: { text } });
      setText('');
>>>>>>> 002fc0c9
    }

    const onChangeText = (e: React.ChangeEvent<HTMLInputElement>) => {
        setText(e.target.value);
    }

    const onKeyDown = (e: React.KeyboardEvent<HTMLInputElement>) => {
        if (e.key === 'Enter') {
            sendMessage();
        }
    }

<<<<<<< HEAD
    if (state === undefined) return null;

    return <div className="h-full w-full flex flex-col p-4">
        <div className="flex-1 relative">
            <div className="absolute inset-0 overflow-scroll">
                {
                    state.messages.map((msg, idx) => (
                        <div key={idx} className="p-2">
                            <div className="flex">
                                <div className="font-bold rounded-lg p-2 text-sm">{msg.sender}</div>
                            </div>
                            <div className="p-2">{msg.text}</div>
                        </div>
                    ))
                }
=======
  if (addr == undefined || state === undefined) {
    return null;
  }

  return <div className="h-full w-full flex flex-col p-4">
    <div className="flex-1 relative">
      <Header gameAddr={addr} />
      <div className="absolute inset-0 overflow-scroll">
        {
          state.messages.map((msg, idx) => (
            <div key={idx} className="p-2">
              <div className="flex">
                <div className="font-bold rounded-lg p-2 text-sm">{msg.sender}</div>
              </div>
              <div className="p-2">{msg.text}</div>
>>>>>>> 002fc0c9
            </div>
        </div>

        <div className="flex flex-row w-full h-12">
            <div className="box-border border border-black overflow-hidden flex-1 flex">
                <input className="box-border flex-1 h-full outline-none text-center" name="message-text" type="text" value={text} onChange={onChangeText} onKeyDown={onKeyDown} />
                <button className="box-border h-full px-4 bg-black text-white" onClick={sendMessage}>Send</button>
            </div>
        </div>
    </div>
}

export default Chat;<|MERGE_RESOLUTION|>--- conflicted
+++ resolved
@@ -1,19 +1,11 @@
 import { AppClient, Event } from 'race-sdk';
 import { useParams } from 'react-router-dom';
-<<<<<<< HEAD
 import { useContext, useEffect, useState } from 'react';
 import { CHAIN_TO_RPC } from './constants';
 import LogsContext from './logs-context';
 import ProfileContext from './profile-context';
 import { useGameContext } from './App';
 import { useWallet } from '@solana/wallet-adapter-react';
-=======
-import { useContext, useEffect, useRef, useState } from 'react';
-import { CHAIN, RPC } from './constants';
-import LogsContext from './logs-context';
-import ProfileContext from './profile-context';
-import Header from './Header';
->>>>>>> 002fc0c9
 
 interface Message {
     sender: string,
@@ -21,18 +13,11 @@
 }
 
 interface State {
-<<<<<<< HEAD
-    messages: Message[],
-    num_of_clients: number,
-    num_of_servers: number,
-=======
   messages: Message[],
->>>>>>> 002fc0c9
 }
 
 function Chat() {
 
-<<<<<<< HEAD
     let [state, setState] = useState<State | undefined>(undefined);
     let [client, setClient] = useState<AppClient | undefined>(undefined);
     const { addLog } = useContext(LogsContext);
@@ -48,22 +33,8 @@
             addLog(event);
         }
         setState(state);
-=======
-  let [state, setState] = useState<State | undefined>(undefined);
-  let client = useRef<AppClient | undefined>(undefined);
-  const { addLog, clearLog } = useContext(LogsContext);
-  let { addr } = useParams();
-  let profile = useContext(ProfileContext);
-  const [text, setText] = useState<string>('');
-
-  // Game event handler
-  const onEvent = (context: any, state: State, event: Event | undefined) => {
-    if (event !== undefined) {
-      addLog(event);
->>>>>>> 002fc0c9
     }
 
-<<<<<<< HEAD
     // Button callback to join the raffle
     const onJoin = async () => {
         if (client !== undefined) {
@@ -91,31 +62,6 @@
             client && await client.submit_event({ PublicMessage: { text } });
             setText('');
         }
-=======
-  // Initialize app client
-  useEffect(() => {
-    const initClient = async () => {
-      if (profile !== undefined && addr !== undefined) {
-        console.log("Create AppClient");
-        let c = await AppClient.try_init(CHAIN, RPC, profile.addr, addr, onEvent);
-        client.current = c;
-        await c.attach_game();
-      }
-    };
-    initClient();
-    return () => {
-      clearLog();
-      if (client.current) {
-        client.current.close();
-      }
-    }
-  }, [profile, addr]);
-
-  const sendMessage = async () => {
-    if (text.length > 0) {
-      client.current && await client.current.submit_event({ Message: { text } });
-      setText('');
->>>>>>> 002fc0c9
     }
 
     const onChangeText = (e: React.ChangeEvent<HTMLInputElement>) => {
@@ -128,7 +74,6 @@
         }
     }
 
-<<<<<<< HEAD
     if (state === undefined) return null;
 
     return <div className="h-full w-full flex flex-col p-4">
@@ -144,23 +89,6 @@
                         </div>
                     ))
                 }
-=======
-  if (addr == undefined || state === undefined) {
-    return null;
-  }
-
-  return <div className="h-full w-full flex flex-col p-4">
-    <div className="flex-1 relative">
-      <Header gameAddr={addr} />
-      <div className="absolute inset-0 overflow-scroll">
-        {
-          state.messages.map((msg, idx) => (
-            <div key={idx} className="p-2">
-              <div className="flex">
-                <div className="font-bold rounded-lg p-2 text-sm">{msg.sender}</div>
-              </div>
-              <div className="p-2">{msg.text}</div>
->>>>>>> 002fc0c9
             </div>
         </div>
 
