[package]
name = "race-core"
version = "0.1.0"
edition = "2021"

[dependencies]
<<<<<<< HEAD
async-trait = { workspace = true }
thiserror = { workspace = true }
serde = { workspace = true, features = ["derive"] }
serde_json = { workspace = true }
borsh = { workspace = true }
=======
race-proc-macro = { path = "../proc-macro" }
async-trait = "0.1.58"
thiserror = "1.0.35"
serde = { version = "1.0.144", features = ["derive"] }
serde_json = "1.0.85"
borsh = "0.9.3"

[dev-dependencies]
anyhow = "1.0.64"
>>>>>>> 002fc0c9
<|MERGE_RESOLUTION|>--- conflicted
+++ resolved
@@ -4,20 +4,12 @@
 edition = "2021"
 
 [dependencies]
-<<<<<<< HEAD
 async-trait = { workspace = true }
 thiserror = { workspace = true }
 serde = { workspace = true, features = ["derive"] }
 serde_json = { workspace = true }
 borsh = { workspace = true }
-=======
 race-proc-macro = { path = "../proc-macro" }
-async-trait = "0.1.58"
-thiserror = "1.0.35"
-serde = { version = "1.0.144", features = ["derive"] }
-serde_json = "1.0.85"
-borsh = "0.9.3"
 
 [dev-dependencies]
-anyhow = "1.0.64"
->>>>>>> 002fc0c9
+anyhow = "1.0.64"