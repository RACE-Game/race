use borsh::{BorshDeserialize, BorshSerialize};
use serde::{Deserialize, Serialize};
use thiserror::Error;

use crate::types::DecisionId;

#[derive(
    Error, Debug, Serialize, Deserialize, BorshDeserialize, BorshSerialize, Clone, PartialEq, Eq,
)]
pub enum Error {
    #[error("Player already joined: {0}")]
    PlayerAlreadyJoined(String),

    #[error("Position Occupied: {0}")]
    PositionOccupied(usize),

    #[error("Game is full: {0}")]
    GameIsFull(u32),

    #[error("Server queue is full: {0}")]
    ServerQueueIsFull(u32),

    #[error("No enough players")]
    NoEnoughPlayers,

    #[error("Server already joined: {0}")]
    ServerAlreadyJoined(String),

    #[error("Player not in game")]
    PlayerNotInGame,

    #[error("Malformed game event")]
    MalformedData(String),

    #[error("Malformed address")]
    MalformedAddress,

    #[error("Invalid randomness assignment")]
    InvalidRandomnessAssignment,

    #[error("Invalid randomness revealing")]
    InvalidRandomnessRevealing,

    #[error("Invalid random id")]
    InvalidRandomId,

    #[error("Custom error")]
    Custom(String),

    #[error("Game account not found")]
    ServerAccountNotFound,

    #[error("Player profile not found")]
    PlayerProfileNotFound,

    #[error("Game account not found")]
    GameAccountNotFound,

    #[error("Game bundle not found")]
    GameBundleNotFound,

    #[error("Server account exists")]
    ServerAccountExists,

    #[error("Registration not found")]
    RegistrationNotFound,

    #[error("Rpc error: {0}")]
    RpcError(String),

    #[error("Invalid chain name")]
    InvalidChainName,

    #[error("Invalid player address")]
    InvalidPlayerAddress,

    #[error("Invalid player status")]
    InvalidPlayerStatus,

    #[error("Game not loaded")]
    GameNotLoaded,

    #[error("Malformed endpoint")]
    MalformedEndpoint,

    #[error("Malformed game bundle")]
    MalformedGameBundle,

    #[error("Malformed game account")]
    MalformedGameAccount,

    #[error("Deserialize error")]
    DeserializeError,

    #[error("Config missing")]
    ConfigMissing,

    #[error("Transactor config missing")]
    TransactorConfigMissing,

    #[error("Can't leave")]
    CantLeave,

    #[error("Randomization error: {0}")]
    RandomizationError(String),

    #[error("Crypto error: {0}")]
    CryptoError(String),

    #[error("Duplicated event dispatching")]
    DuplicatedEventDispatching,

    #[error("Invalid amount")]
    InvalidAmount,

    #[error("Not allowed in custom handler")]
    NotAllowedInCustomHandler,

    #[error("Game not served")]
    GameNotServed,

    #[error("Game is not empty")]
    GameIsNotEmpty,

    #[error("Can't find transactor")]
    CantFindTransactor,

    #[error("Invalid transactor address")]
    InvalidTransactorAddress,

    #[error("Failed to load on-chain server account, please register first")]
    ServerAccountMissing,

    #[error("Initialization transport failed: {0}")]
    TransportError(String),

    #[error("Initializing instruction failed: {0}")]
    InitInstructionFailed(String),

    #[error("Initialize rpc client error: {0}")]
    InitializeRpcClientError(String),

    #[error("Internal error: {0}")]
    InternalError(String),

    #[error("Missing secret")]
    MissingSecret,

    #[error("Invalid secret")]
    InvalidSecret,

    #[error("Invalid decrypted value: {0}")]
    InvalidDecryptedValue(String),

    #[error("Decryption failed")]
    DecryptionFailed,

    #[error("Invalid key index")]
    InvalidKeyIndex,

    #[error("Invalid ciphertexts size")]
    InvalidCiphertextsSize,

    #[error("Invalid max players")]
    InvalidMaxPlayers,

    #[error("JSON parse error")]
    JsonParseError,

    #[error("Signature verification failed")]
    SignatureVerificationFailed,

    #[error("Invalid Settle")]
    InvalidSettle,

    #[error("IO Error: {0}")]
    IoError(String),

    #[error("Not supported in validator mode")]
    NotSupportedInValidatorMode,

    #[error("Invalid voter: {0}")]
    InvalidVoter(String),

    #[error("Invalid votee: {0}")]
    InvalidVotee(String),

    #[error("Duplicated vote")]
    DuplicatedVote,

    #[error("Transaction expired")]
    TransactionExpired,

    #[error("Event ignored")]
    EventIgnored,

<<<<<<< HEAD
    #[error("Wallet not connected")]
    WalletNotConnected,
=======
    #[error("Invalid custom event")]
    InvalidCustomEvent,

    #[error("Invalid decision id")]
    InvalidDecisionId,

    #[error("Answer not available")]
    AnswerNotAvailable,

    #[error("Missing decision secret: {0}")]
    MissingDecisionSecret(DecisionId),

    #[error("Invalid decision answer")]
    InvalidDecisionAnswer,

    #[error("Invalid decision owner")]
    InvalidDecisionOwner,

    #[error("Invalid decision status")]
    InvalidDecisionStatus,

    #[error("Duplicated secret share")]
    DuplicatedSecretShare,

    #[error("Serialization error")]
    SerializationError,

    #[error("Wasm initialization error: {0}")]
    WasmInitializationError(String),

    #[error("Wasm execution error: {0}")]
    WasmExecutionError(String),

    #[error("Wasm memory overflow")]
    WasmMemoryOverflow,

    #[error("Invalid checkpoint")]
    InvalidCheckpoint,

    #[error("Duplicated initialization")]
    DuplicatedInitialization,
>>>>>>> 002fc0c9
}

impl From<serde_json::Error> for Error {
    fn from(e: serde_json::Error) -> Self {
        Error::MalformedData(e.to_string())
    }
}

impl From<std::io::Error> for Error {
    fn from(e: std::io::Error) -> Self {
        Error::IoError(e.to_string())
    }
}

pub type Result<T> = std::result::Result<T, Error>;<|MERGE_RESOLUTION|>--- conflicted
+++ resolved
@@ -194,10 +194,9 @@
     #[error("Event ignored")]
     EventIgnored,
 
-<<<<<<< HEAD
     #[error("Wallet not connected")]
     WalletNotConnected,
-=======
+
     #[error("Invalid custom event")]
     InvalidCustomEvent,
 
@@ -239,7 +238,6 @@
 
     #[error("Duplicated initialization")]
     DuplicatedInitialization,
->>>>>>> 002fc0c9
 }
 
 impl From<serde_json::Error> for Error {
