Race Protocol: A multi-chain infrastructure for asymmetric competitive games

# Master(Unreleased)

## Features
<<<<<<< HEAD
- CLI: Update `publish` command. Now it receives the path to the WASM bundle instead of the Arweave URL to solana metadata.
=======
- Add optional `createProfileIfNeeded` to join options.

# 0.2.6

## Fixes
- SDK: Clean the timer after exit. Simplify the usage of timer in connection.
- Transactor: Log serialized effect and event when a wasm runtime error occurs.
- SDK: Fix broken on consecutive `SecretsReady` events.

## Enhancements
- SDK: Add fake NFT data to facade transport.

# 0.2.5

## Fixes
- Remove duplicated definitions for `SecretIdent` and `SecretShare`, which causes the compliation error.

# 0.2.4

## Features
- SDK: Add `npx borsh-serialize` to js/borsh.

## Enhancements
- Transactor & Contract: Squash transactions for better performance.
- CLI: Display token address in `game-info`.

## Fixes
- Transactor: Fix sending duplicated settlements.
- SDK: Fix double reconnecting.
>>>>>>> 66ecd3ad

# 0.2.3

## Enhancements
- CLI: Recover fees in `unreg-game`.
- CLI: Display slot's balance in `recipient-info` command.

## Fixes
- Solana: Fix NFT caching

# 0.2.2

## Breaking changes
- Now games must implement `into_checkpoint`.

## Enhancements
- SDK & Transactor & Contract: Add checkpoint to on-chain game account so that we can reproduce correct game state without querying transactor.
- SDK: Add meaningful return value for transport API.

## Fixes
- Solana: Fix compute budget limit.

# 0.2.1

## Features
- CLI: Add `claim` command to claim tokens from a recipient account.

## Enhancements
- SDK: Add caching for token/NFT fetching.
- SDK: Add caching for game bundle fetching. (Caching for wasm module is TBD)
- SDK: Add `data` and `dataLen` to `AppHelper.info`.
- SDK: Add original metadata to NFT structure.

## Breaking changes
- CONTRACT: Remove `claim_amount_cap`.

# 0.2.0

## Breaking changes
- A minimal crate `api` is separated from `core`.  This crate will replace the old `core` and be used in game bundle.

## Features

- SDK: Add new parameter `onConnectionState` to `AppClientInitOpts`.  A function is expeceted to receive one string argument which represents the network status to transactor.
- SDK: Add reconnecting.

## Fixes
- Transactor: Add local blacklist for malformed game address.  Add `disable_blacklist = true` to `[transactor]` section in config file to disable.
- Transactor: Add task queue in transactor submitter.
- CLI: Add `recipient-info` command for querying the recipient structure by address.
- SDK: Add `bundleAddr` and `tokenAddr` to game info.
- SDK: Fix `listTokens` and `getToken` in facade transport.
- SDK: Close the websocket connection when exit game.

# 0.1.0

It basically works with a Holdem game<|MERGE_RESOLUTION|>--- conflicted
+++ resolved
@@ -3,9 +3,7 @@
 # Master(Unreleased)
 
 ## Features
-<<<<<<< HEAD
 - CLI: Update `publish` command. Now it receives the path to the WASM bundle instead of the Arweave URL to solana metadata.
-=======
 - Add optional `createProfileIfNeeded` to join options.
 
 # 0.2.6
@@ -35,7 +33,6 @@
 ## Fixes
 - Transactor: Fix sending duplicated settlements.
 - SDK: Fix double reconnecting.
->>>>>>> 66ecd3ad
 
 # 0.2.3
 
